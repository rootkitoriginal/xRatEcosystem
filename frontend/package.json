--- conflicted
+++ resolved
@@ -33,12 +33,8 @@
     "eslint-config-prettier": "^10.1.8",
     "eslint-plugin-react": "^7.37.5",
     "eslint-plugin-react-hooks": "^6.1.1",
-<<<<<<< HEAD
-    "globals": "^14.0.0",
-=======
     "eslint-plugin-react-refresh": "^0.4.23",
     "globals": "^16.4.0",
->>>>>>> 6c866665
     "jsdom": "^27.0.0",
     "prettier": "^3.6.2",
     "vite": "^5.0.8",
