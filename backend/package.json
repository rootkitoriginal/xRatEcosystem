--- conflicted
+++ resolved
@@ -35,11 +35,7 @@
     "jsonwebtoken": "^9.0.2",
     "mongoose": "^8.0.3",
     "redis": "^4.6.12",
-<<<<<<< HEAD
-    "socket.io": "^4.7.5",
-=======
     "socket.io": "^4.8.1",
->>>>>>> 0d9ffc84
     "swagger-jsdoc": "^6.2.8",
     "swagger-ui-express": "^5.0.1",
     "winston": "^3.18.3",
