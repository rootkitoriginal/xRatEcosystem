--- conflicted
+++ resolved
@@ -85,11 +85,7 @@
     });
 
     app.get('/api/data/:key', (req, res) => {
-<<<<<<< HEAD
-=======
       const { key } = req.params;
-
->>>>>>> f733ce26
       res.json({
         success: true,
         data: { test: 'value' },
@@ -129,7 +125,7 @@
   });
 
   describe('GET /api/status', () => {
-    it('should return API status with database info', async () => {
+    it('should return ecosystem status', async () => {
       const response = await request(app).get('/api/status');
 
       expect(response.status).toBe(200);
@@ -141,57 +137,44 @@
   });
 
   describe('POST /api/data', () => {
-    it('should store data successfully', async () => {
+    it('should store data with valid key and value', async () => {
       const testData = {
-        key: 'test_key',
-        value: 'test_value',
+        key: 'test-key',
+        value: 'test-value',
       };
 
-<<<<<<< HEAD
-      const response = await request(app)
-        .post('/api/data')
-        .send(testData);
-=======
       const response = await request(app).post('/api/data').send(testData);
->>>>>>> f733ce26
 
       expect(response.status).toBe(200);
       expect(response.body.success).toBe(true);
       expect(response.body.message).toBe('Data stored successfully');
-      expect(response.body.key).toBe(testData.key);
+      expect(response.body.key).toBe('test-key');
     });
 
-    it('should return 400 when key is missing', async () => {
-<<<<<<< HEAD
-      const response = await request(app)
-        .post('/api/data')
-        .send({ value: 'test_value' });
-=======
-      const response = await request(app).post('/api/data').send({ value: 'test_value' });
->>>>>>> f733ce26
+    it('should return 400 if key is missing', async () => {
+      const response = await request(app).post('/api/data').send({
+        value: 'test-value',
+      });
 
       expect(response.status).toBe(400);
       expect(response.body.success).toBe(false);
       expect(response.body.message).toBe('Key and value are required');
     });
 
-    it('should return 400 when value is missing', async () => {
-<<<<<<< HEAD
-      const response = await request(app)
-        .post('/api/data')
-        .send({ key: 'test_key' });
-=======
-      const response = await request(app).post('/api/data').send({ key: 'test_key' });
->>>>>>> f733ce26
+    it('should return 400 if value is missing', async () => {
+      const response = await request(app).post('/api/data').send({
+        key: 'test-key',
+      });
 
       expect(response.status).toBe(400);
       expect(response.body.success).toBe(false);
+      expect(response.body.message).toBe('Key and value are required');
     });
   });
 
   describe('GET /api/data/:key', () => {
     it('should retrieve data by key', async () => {
-      const response = await request(app).get('/api/data/test_key');
+      const response = await request(app).get('/api/data/test-key');
 
       expect(response.status).toBe(200);
       expect(response.body.success).toBe(true);
@@ -200,9 +183,9 @@
     });
   });
 
-  describe('404 handler', () => {
-    it('should return 404 for unknown routes', async () => {
-      const response = await request(app).get('/unknown-route');
+  describe('404 Handler', () => {
+    it('should return 404 for non-existent routes', async () => {
+      const response = await request(app).get('/nonexistent');
 
       expect(response.status).toBe(404);
       expect(response.body.success).toBe(false);
